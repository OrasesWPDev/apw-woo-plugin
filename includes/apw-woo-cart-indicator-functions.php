<?php
/**
 * Cart Quantity Indicator Functions for APW WooCommerce Plugin
 *
 * Adds functionality to display the cart quantity as a CSS pseudo-element
 * for elements with the class 'cart-quantity-indicator'.
 *
 * @package APW_Woo_Plugin
 */

// Exit if accessed directly
if (!defined('ABSPATH')) {
    exit;
}

/**
 * Enqueue cart indicator styles and scripts
 */
function apw_woo_enqueue_cart_indicator_assets()
{
    // Enqueue the CSS file
    $css_file = 'assets/css/apw-woo-cart-indicator.css';
    $css_path = APW_WOO_PLUGIN_DIR . $css_file;

    if (file_exists($css_path)) {
        wp_enqueue_style(
            'apw-woo-cart-indicator',
            APW_WOO_PLUGIN_URL . $css_file,
            array(),
            filemtime($css_path)
        );
    } else {
        if (defined('APW_WOO_DEBUG_MODE') && APW_WOO_DEBUG_MODE && function_exists('apw_woo_log')) {
            apw_woo_log('Cart indicator CSS file not found at: ' . $css_path);
        }
    }

    // We're using the existing public.js file for the JavaScript functionality
    // Make sure it's loaded with the cart fragments as a dependency
    wp_enqueue_script('wc-cart-fragments');
}

add_action('wp_enqueue_scripts', 'apw_woo_enqueue_cart_indicator_assets');

/**
 * Add initial cart count as a data attribute to the body
 * This helps JavaScript find the count even before fragments are loaded
 */
function apw_woo_add_cart_count_to_body()
{
    if (function_exists('WC') && isset(WC()->cart)) {
        // Get cart count - works for both logged-in and guest users with sessions
        $cart_count = WC()->cart->get_cart_contents_count();

<<<<<<< HEAD
        // Check if user is logged in
        // *** MODIFICATION START: Always output count, JS handles visibility logic ***
        // For logged-in users, always show the count (even if it's 0)
=======
        // Always output the count (or 0) - JS/CSS will handle display based on value
>>>>>>> bf435e67
        echo '<script type="text/javascript">
            document.body.setAttribute("data-cart-count", "' . esc_js($cart_count) . '");
            // Initialize all cart indicators with the current count
            if (typeof jQuery !== "undefined") {
                jQuery(function($) {
                    $(".cart-quantity-indicator").attr("data-cart-count", "' . esc_js($cart_count) . '");
                    // Store the WC cart count in a global variable for JS to access
                    window.apwWooCartCount = ' . esc_js($cart_count) . ';
                });
            }
        </script>';
<<<<<<< HEAD
        // *** MODIFICATION END ***
=======
>>>>>>> bf435e67
    }
}

add_action('wp_footer', 'apw_woo_add_cart_count_to_body', 10);

/**
 * Check if WooCommerce functions are available
 * 
 * @return bool True if WooCommerce functions are available
 */
function apw_woo_wc_functions_available() {
    return function_exists('WC') && function_exists('wc_get_page_permalink');
}

/**
 * Add cart update event listener to ensure indicators update when cart changes
 */
function apw_woo_add_cart_update_listener()
{
    if (is_cart() || is_checkout()) {
        echo '<script type="text/javascript">
            if (typeof jQuery !== "undefined") {
                jQuery(function($) {
                    // Listen for cart form submissions
                    $("body").on("submit", ".woocommerce-cart-form", function() {
                        setTimeout(function() {
                            // Trigger our custom event that the cart indicators listen for
                            $(document.body).trigger("updated_cart_totals");
                        }, 500);
                    });

                    // Listen for quantity changes
                    $("body").on("change", ".woocommerce-cart-form input.qty", function() {
                        // Add a small delay to allow WooCommerce to update
                        setTimeout(function() {
                            $(document.body).trigger("updated_cart_totals");
                        }, 500);
                    });
                });
            }
        </script>';
    }
}

add_action('wp_footer', 'apw_woo_add_cart_update_listener', 20);

/**
 * Add inline CSS for My Account buttons
 * This ensures our button styles take precedence over theme styles
 */
function apw_woo_add_inline_button_css() {
    if (is_account_page()) {
        // Add inline CSS with !important rules for the specific buttons
        $inline_css = "
            /* Target both button types in message containers */
            .woocommerce-account .woocommerce-MyAccount-content .message-container .woocommerce-Button,
            .woocommerce-account .woocommerce-MyAccount-content .message-container .button.wc-forward,
            .woocommerce-account .woocommerce-MyAccount-content .message-container a.wc-forward {
                background: linear-gradient(204deg, #244B5A, #178093) !important;
                background-color: #244B5A !important;
                color: #ffffff !important;
                font-family: var(--apw-font-family) !important;
                font-weight: var(--apw-font-bold) !important;
                font-size: 1.1rem !important;
                text-transform: uppercase !important;
                padding: 12px 30px !important;
                border-radius: 58px !important;
                display: block !important;
                margin-top: 1.5rem !important;
                width: fit-content !important;
                border: none !important;
                text-decoration: none !important;
                box-shadow: none !important;
            }
            
            /* Ensure text content has proper styling */
            .woocommerce-account .woocommerce-MyAccount-content .message-container,
            .woocommerce-account .woocommerce-MyAccount-content .message-container > *:not(a),
            .woocommerce-account .woocommerce-MyAccount-content .message-container::before {
                font-family: var(--apw-font-family) !important;
                font-size: var(--apw-woo-content-font-size) !important;
                color: var(--apw-woo-text-color) !important;
                line-height: 1.5 !important;
            }
            
            /* Container styling */
            .woocommerce-account .woocommerce-MyAccount-content .message-container {
                background-color: rgba(182, 198, 204, 0.1) !important;
                border-radius: 8px !important;
                border-left: 4px solid #178093 !important;
                padding: 1.5rem !important;
                margin: 2rem 0 !important;
            }
        ";
        wp_add_inline_style('apw-woo-style', $inline_css);
    }
}
add_action('wp_enqueue_scripts', 'apw_woo_add_inline_button_css', 999); // Very high priority

/**
 * Anti-loop login redirect for WooCommerce restricted pages
 * Prevents redirect loops by properly detecting login pages vs. account pages
 */
function apw_woo_anti_loop_login_redirect() {
    // Skip for logged-in users, admin, AJAX, or cron
    if (is_user_logged_in() || is_admin() || wp_doing_ajax() || wp_doing_cron()) {
        return;
    }
    
    // Get current path and query string
    $current_path = isset($_SERVER['REQUEST_URI']) ? $_SERVER['REQUEST_URI'] : '';
    $query_string = parse_url($current_path, PHP_URL_QUERY);
    parse_str($query_string ?: '', $query_params);
    
    // Log the current path for debugging
    if (defined('APW_WOO_DEBUG_MODE') && APW_WOO_DEBUG_MODE && function_exists('apw_woo_log')) {
        apw_woo_log('ANTI-LOOP: Checking path: ' . $current_path);
        apw_woo_log('ANTI-LOOP: Query params: ' . print_r($query_params, true));
    }
    
    // CRITICAL: Don't redirect if we're already on a login form
    // Check for login-specific query parameters or the login form
    if (
        // If we already have our login notice parameter, don't redirect again
        isset($query_params['apw_login_notice']) ||
        // If WooCommerce is showing the login form
        (function_exists('is_account_page') && is_account_page() && !is_user_logged_in()) ||
        // If we're on a specific login-related endpoint
        (isset($query_params['action']) && in_array($query_params['action'], ['login', 'register', 'lostpassword'])) ||
        // Check for WooCommerce login form in the DOM (more reliable)
        (did_action('woocommerce_before_customer_login_form') || has_action('woocommerce_before_customer_login_form')) ||
        // Check for my-account in the URL with customer-login endpoint
        (strpos($current_path, '/my-account/customer-login') !== false) ||
        // Check for specific login-related strings in the URL
        (strpos($current_path, 'login') !== false)
    ) {
        if (defined('APW_WOO_DEBUG_MODE') && APW_WOO_DEBUG_MODE && function_exists('apw_woo_log')) {
            apw_woo_log('ANTI-LOOP: Login form detected, skipping redirect');
        }
        return;
    }
    
    // Check for cart, checkout, or account pages in the URL path
    if (
        // URL path-based detection
        strpos($current_path, '/cart') !== false || 
        strpos($current_path, '/checkout') !== false || 
        strpos($current_path, '/my-account') !== false ||
        strpos($current_path, '/account') !== false ||
        // Function-based detection (more reliable but runs later)
        (function_exists('is_cart') && is_cart()) || 
        (function_exists('is_checkout') && is_checkout()) || 
        (function_exists('is_account_page') && is_account_page())
    ) {
        // Get the login URL (WooCommerce account page)
        $login_url = function_exists('wc_get_page_permalink') ? 
            wc_get_page_permalink('myaccount') : 
            wp_login_url(home_url());
        
        // Determine which page type for the notice
        $page_type = 'required';
        if (strpos($current_path, '/cart') !== false || (function_exists('is_cart') && is_cart())) {
            $page_type = 'cart';
        } elseif (strpos($current_path, '/checkout') !== false || (function_exists('is_checkout') && is_checkout())) {
            $page_type = 'checkout';
        } elseif (strpos($current_path, '/account') !== false || strpos($current_path, '/my-account') !== false || 
                 (function_exists('is_account_page') && is_account_page())) {
            $page_type = 'account';
        }
        
        // Add our notice parameter
        $login_url = add_query_arg('apw_login_notice', $page_type, $login_url);
        
        if (defined('APW_WOO_DEBUG_MODE') && APW_WOO_DEBUG_MODE && function_exists('apw_woo_log')) {
            apw_woo_log('ANTI-LOOP: Redirecting to login: ' . $login_url);
        }
        
        // Perform a clean redirect and exit immediately
        wp_safe_redirect($login_url);
        exit;
    }
}

// Remove all previous redirect hooks
remove_action('init', 'apw_woo_early_restricted_page_check', 1);
remove_action('template_redirect', 'apw_woo_redirect_restricted_pages', 5);
remove_action('template_redirect', 'apw_woo_force_login_for_woocommerce_pages', 1);
remove_action('wp_footer', 'apw_woo_add_js_redirect_check', 99);
remove_action('init', 'apw_woo_simple_login_redirect', 1);
remove_action('init', 'apw_woo_anti_loop_login_redirect', 1);

// Add our anti-loop hook at a later point in the WordPress lifecycle
// Using template_redirect instead of init to have access to WooCommerce conditional functions
add_action('template_redirect', 'apw_woo_anti_loop_login_redirect', 5);

/**
 * Display a notice on the login form based on which page the user was trying to access
 * Uses standard WooCommerce hooks instead of custom templates
 */
function apw_woo_display_login_notice() {
    // Check if our query parameter is set
    if (isset($_GET['apw_login_notice'])) {
        $page_type = sanitize_text_field($_GET['apw_login_notice']);
        $message = '';
        
        // Set message based on page type
        switch ($page_type) {
            case 'cart':
                $message = __('Please log in to view your cart.', 'apw-woo-plugin');
                break;
            case 'checkout':
                $message = __('Please log in to proceed to checkout.', 'apw-woo-plugin');
                break;
            case 'account':
                $message = __('Please log in to view your account details.', 'apw-woo-plugin');
                break;
            default:
                $message = __('Please log in to access this page.', 'apw-woo-plugin');
                break;
        }
        
        if (defined('APW_WOO_DEBUG_MODE') && APW_WOO_DEBUG_MODE && function_exists('apw_woo_log')) {
            apw_woo_log('Displaying login notice for page type: ' . $page_type . ' with message: ' . $message);
        }
        
        // Display the notice with a custom class for styling
        if (function_exists('wc_print_notice')) {
            // Remove the notice if it's already been added (prevent duplicates)
            wc_clear_notices();
            
            // Add our notice
            wc_add_notice($message, 'notice', array('apw-login-required-notice' => true));
            
            if (defined('APW_WOO_DEBUG_MODE') && APW_WOO_DEBUG_MODE && function_exists('apw_woo_log')) {
                apw_woo_log('Added notice using wc_add_notice()');
            }
        } else {
            // Fallback if wc_print_notice isn't available
            echo '<div class="woocommerce-info apw-login-required-notice">' . esc_html($message) . '</div>';
            
            if (defined('APW_WOO_DEBUG_MODE') && APW_WOO_DEBUG_MODE && function_exists('apw_woo_log')) {
                apw_woo_log('Used fallback notice display method');
            }
        }
    }
}

// Remove existing hooks
remove_action('woocommerce_before_customer_login_form', 'apw_woo_display_login_notice', 10);
remove_action('woocommerce_before_checkout_form', 'apw_woo_display_login_notice', 5);
remove_action('woocommerce_before_cart', 'apw_woo_display_login_notice', 5);

// Add to the correct hooks with high priority to ensure it displays
add_action('woocommerce_before_customer_login_form', 'apw_woo_display_login_notice', 5);
add_action('woocommerce_before_checkout_form', 'apw_woo_display_login_notice', 5);
add_action('woocommerce_before_cart', 'apw_woo_display_login_notice', 5);

// Also add to the notices hook to ensure it's displayed
add_action('woocommerce_before_main_content', 'apw_woo_display_login_notice', 5);

// Add to the WooCommerce notices hook
add_action('woocommerce_notices', 'apw_woo_display_login_notice', 5);

// JavaScript fallback redirect has been removed to prevent redirect loops

/**
 * Add AJAX action to get the current cart count
 */
function apw_woo_get_cart_count()
{
    $count = 0;
    $is_logged_in = is_user_logged_in(); // We still need this for the response data

    if (function_exists('WC') && isset(WC()->cart)) {
        // Get actual cart count
        $count = WC()->cart->get_cart_contents_count();

        // *** MODIFICATION START: Removed logic that forced empty string for guests ***
        // For logged-out users, return empty string to hide bubble but keep link visible
        // if (!$is_logged_in) {
        //     $count = '';
        // }
        // For logged-in users, we return the actual count (even if it's 0)
        // *** MODIFICATION END ***
    }

    wp_send_json_success(array(
        'count' => $count, // Now sends the actual count for guests too
        'is_logged_in' => $is_logged_in // Still useful for JS if needed elsewhere
    ));
}

add_action('wp_ajax_apw_woo_get_cart_count', 'apw_woo_get_cart_count');
add_action('wp_ajax_nopriv_apw_woo_get_cart_count', 'apw_woo_get_cart_count');<|MERGE_RESOLUTION|>--- conflicted
+++ resolved
@@ -52,13 +52,10 @@
         // Get cart count - works for both logged-in and guest users with sessions
         $cart_count = WC()->cart->get_cart_contents_count();
 
-<<<<<<< HEAD
+
         // Check if user is logged in
         // *** MODIFICATION START: Always output count, JS handles visibility logic ***
         // For logged-in users, always show the count (even if it's 0)
-=======
-        // Always output the count (or 0) - JS/CSS will handle display based on value
->>>>>>> bf435e67
         echo '<script type="text/javascript">
             document.body.setAttribute("data-cart-count", "' . esc_js($cart_count) . '");
             // Initialize all cart indicators with the current count
@@ -70,10 +67,9 @@
                 });
             }
         </script>';
-<<<<<<< HEAD
+
         // *** MODIFICATION END ***
-=======
->>>>>>> bf435e67
+
     }
 }
 
