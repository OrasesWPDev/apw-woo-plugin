--- conflicted
+++ resolved
@@ -158,9 +158,6 @@
                 });
             }
         }, 500);
-<<<<<<< HEAD
-
-=======
         
         // Apply styling to My Account message buttons
         function fixMyAccountMessageButtons() {
@@ -251,7 +248,7 @@
             setTimeout(fixMyAccountMessageButtons, 100);
         });
         
->>>>>>> bf435e67
+
         // --- Cart Quantity Indicator ---
         function updateCartQuantityIndicators() {
             // Get cart count from WooCommerce fragments or data attribute
@@ -259,7 +256,6 @@
 
             // *** MODIFICATION START: Removed login check block ***
             // Check if user is logged in (using WordPress body class)
-<<<<<<< HEAD
             // const isLoggedIn = $('body').hasClass('logged-in');
             // If user is not logged in, set empty data attribute to hide bubble but keep link visible
             // if (!isLoggedIn) {
@@ -271,8 +267,7 @@
             // *** MODIFICATION END ***
 
             // For logged-in users, proceed with normal count retrieval
-=======
->>>>>>> bf435e67
+
             // Try to get count from WC fragments first
             if (typeof wc_cart_fragments_params !== 'undefined') {
                 try {
@@ -410,11 +405,8 @@
         });
 
         // Listen for clicks on remove buttons in cart
-<<<<<<< HEAD
-        $(document).on('click', '.woocommerce-cart-form .product-remove a.remove, .cart_item .remove', function () {
-=======
         $(document).on('click', '.woocommerce-cart-form .product-remove a.remove, .cart_item .remove, .apw-woo-product-remove a.apw-woo-remove', function(e) {
->>>>>>> bf435e67
+
             apwWooLog('Remove button clicked, scheduling indicator refresh');
             
             // Store the clicked button to check if it's our custom remove button
