--- conflicted
+++ resolved
@@ -2400,10 +2400,6 @@
     font-size: 1.1rem !important;
     text-transform: uppercase !important;
 }
-<<<<<<< HEAD
-
-=======
->>>>>>> bf435e67
 /* --- END: Global Fix for WooCommerce Buttons in My Account --- */
 
 
@@ -2849,20 +2845,12 @@
         width: 90%;
         padding: 15px;
     }
-<<<<<<< HEAD
-
-=======
-    
->>>>>>> bf435e67
+
     .woocommerce-account .woocommerce-MyAccount-content .messagepop select {
         padding: 10px 15px;
         min-height: 45px;
     }
-<<<<<<< HEAD
-
-=======
-    
->>>>>>> bf435e67
+
     .woocommerce-account .woocommerce-MyAccount-content .messagepop button {
         padding: 10px 20px !important;
         font-size: 1rem !important;
@@ -2870,11 +2858,7 @@
         width: 100%;
         margin-top: 0.5rem;
     }
-<<<<<<< HEAD
-
-=======
-    
->>>>>>> bf435e67
+
     .woocommerce-account .woocommerce-MyAccount-content .field.form-row-first,
     .woocommerce-account .woocommerce-MyAccount-content .field.form-row-last {
         float: none !important;
@@ -3072,21 +3056,6 @@
         max-width: 100%;
         flex-basis: 100%;
     }
-<<<<<<< HEAD
-
-    #customer_login .col-1 {
-        margin-bottom: 2rem;
-    }
-
-    #customer_login h3.uppercase {
-        font-size: 1.5rem;
-    }
-
-    #customer_login label {
-        font-size: 1.1rem;
-    }
-
-=======
     
     #customer_login .col-1 {
         margin-bottom: 2rem;
@@ -3100,7 +3069,7 @@
         font-size: 1.1rem;
     }
     
->>>>>>> bf435e67
+
     #customer_login input[type="text"],
     #customer_login input[type="email"],
     #customer_login input[type="password"] {
@@ -3115,22 +3084,7 @@
     #customer_login {
         margin-top: 1rem;
     }
-<<<<<<< HEAD
-
-    #customer_login h3.uppercase {
-        font-size: 1.3rem;
-    }
-
-    #customer_login .form-row {
-        margin-bottom: 1rem;
-    }
-
-    #customer_login label {
-        font-size: 1rem;
-    }
-
-=======
-    
+  
     #customer_login h3.uppercase {
         font-size: 1.3rem;
     }
@@ -3143,7 +3097,7 @@
         font-size: 1rem;
     }
     
->>>>>>> bf435e67
+
     #customer_login input[type="text"],
     #customer_login input[type="email"],
     #customer_login input[type="password"] {
@@ -3151,11 +3105,7 @@
         padding: 8px 12px;
         min-height: 40px;
     }
-<<<<<<< HEAD
-
-=======
-    
->>>>>>> bf435e67
+
     #customer_login .woocommerce-form-login__submit,
     #customer_login .woocommerce-form-register__submit {
         width: 100%;
